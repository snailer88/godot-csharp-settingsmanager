--- conflicted
+++ resolved
@@ -33,27 +33,10 @@
 
 During your program's startup, create a new `SettingsManager` which will be responsible for loading/saving your settings to a local JSON file.
 
-<<<<<<< HEAD
 > :bulb: You may want to store the manager in some static class to be accessed later!
 
 ```cs
 GlobalObjects.MySettingsManager = new SettingsManager<MyGameSettings>(MyGameSettings.FILENAME);
-=======
-### Autosaving
-
-By default, autosaving is enabled. This means that when `SetSetting()` is called, the JSON file is automatically written to. You may wish to instead provide a "Cancel" and "Save" button in your settings menu, allowing users to discard any changes made to the settings.
-
-```cs
-var mgr = new SettingsManager<GameSettings>(GameSettings.FILENAME, new() { AutoSaveChanges = false });
->>>>>>> b91f9779
-```
-
-## Documentation
-
-<<<<<<< HEAD
-Check out the documentation for detailed usage scenarios and examples!
-=======
-public void OnCancelSettingsClicked() => mgr.Load();
 ```
 
 ### Auto-handing changes
@@ -64,16 +47,9 @@
 var mgr = new SettingsManager<GameSettings>(GameSettings.FILENAME, new() { AutoHandleChanges = false });
 ```
 
-When disabled, you can manually call `ISettings.HandleSettingChange` to initialize a single setting, or `ISettings.InitializeSettings` to initialize all settings.
+## Documentation
 
-### Setting defaults
-
-Your settings menu may contain a "Defaults" button which removes any user changes and loads your default settings. You can use the `SetDefaults()` method to accomplish this:
-
-```cs
-public void OnDefaultsSettingsClicked() => mgr.SetDefaults();
-```
->>>>>>> b91f9779
+Check out the documentation for detailed usage scenarios and examples!
 
 - [Creating a settings class](/docs/CreatingSettings.md)
 - [Managing settings](/docs/ManagingSettings.md)